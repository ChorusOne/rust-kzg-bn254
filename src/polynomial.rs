use crate::{errors::PolynomialError, helpers};
use ark_bn254::Fr;
use ark_poly::{EvaluationDomain, GeneralEvaluationDomain};
use ark_std::Zero;

#[derive(Clone, Debug, PartialEq, Copy)]
pub enum PolynomialFormat {
    InCoefficientForm,
    InEvaluationForm,
}

#[derive(Clone, Debug, PartialEq)]
pub struct Polynomial {
    elements: Vec<Fr>,
    length_of_padded_blob: usize,
    length_of_padded_blob_as_fr_vector: usize,
    form: PolynomialFormat,
}

impl Polynomial {
    /// Constructs a new `Polynomial` with a given vector of `Fr` elements.
<<<<<<< HEAD
    pub fn new(elements: &[Fr], length_of_padded_blob: usize) -> Result<Self, PolynomialError> {
=======
    pub fn new(
        elements: &Vec<Fr>,
        length_of_padded_blob: usize,
        form: PolynomialFormat,
    ) -> Result<Self, PolynomialError> {
>>>>>>> 8d92ba63
        if elements.is_empty() {
            return Err(PolynomialError::GenericError(
                "elements are empty".to_string(),
            ));
        }
        let mut padded_input_fr = vec![];
        for i in 0..elements.len().next_power_of_two() {
            if i < elements.len() {
                padded_input_fr.push(elements[i]);
            } else {
                padded_input_fr.push(Fr::zero());
            }
        }
        Ok(Polynomial {
            elements: padded_input_fr,
            length_of_padded_blob,
            length_of_padded_blob_as_fr_vector: elements.len(),
            form,
        })
    }

    pub fn get_length_of_padded_blob_as_fr_vector(&self) -> usize {
        self.length_of_padded_blob_as_fr_vector
    }

    /// Returns the form of the polynomial.
    pub fn get_form(&self) -> PolynomialFormat {
        self.form
    }

    /// Returns the number of elements in the polynomial.
    pub fn len(&self) -> usize {
        self.elements.len()
    }

    pub fn get_at_index(&self, i: usize) -> Option<&Fr> {
        self.elements.get(i)
    }

    /// Checks if the polynomial has no elements.
    pub fn is_empty(&self) -> bool {
        self.elements.is_empty()
    }

    /// Converts all `Fr` elements in the `Polynomial` to a single byte vector.
    pub fn to_bytes_be(&self) -> Vec<u8> {
        helpers::to_byte_array(&self.elements, self.length_of_padded_blob)
    }

    /// Returns a clone of the elements as a `Vec<Fr>`.
    pub fn to_vec(&self) -> Vec<Fr> {
        self.elements.clone()
    }

    /// Helper function to transform the polynomial to the given form.
    pub fn transform_to_form(&mut self, form: PolynomialFormat) -> Result<(), PolynomialError> {
        if self.form == form {
            return Err(PolynomialError::IncorrectFormError(
                "Polynomial is already in the given form".to_string(),
            ));
        }

        match form {
            PolynomialFormat::InCoefficientForm => {
                // Transform from evaluation form to coefficient form using FFT
                self.form = form;
                self.fft_on_elements(false)
            },
            PolynomialFormat::InEvaluationForm => {
                // Transform from coefficient form to evaluation form using IFFT
                self.form = form;
                self.fft_on_elements(true)
            },
        }
    }

    /// Performs an fft or ifft on the polynomial's elements
    pub fn fft_on_elements(&mut self, inverse: bool) -> Result<(), PolynomialError> {
        let fft_result = Self::fft(&self.to_vec(), inverse);
        match fft_result {
            Ok(fft_result) => {
                self.elements = fft_result;
                Ok(())
            },
            Err(e) => Err(e),
        }
    }

    /// helper function to perform fft or ifft on a vector of Fr
    pub fn fft(vals: &Vec<Fr>, inverse: bool) -> Result<Vec<Fr>, PolynomialError> {
        let length = vals.len();

        match GeneralEvaluationDomain::<Fr>::new(length) {
            Some(domain) => {
                if inverse {
                    let result = domain.ifft(vals);
                    Ok(result)
                } else {
                    let result = domain.fft(vals);
                    Ok(result)
                }
            },
            None => Err(PolynomialError::FFTError(
                "Failed to construct domain for FFT".to_string(),
            )),
        }
    }
}<|MERGE_RESOLUTION|>--- conflicted
+++ resolved
@@ -19,15 +19,11 @@
 
 impl Polynomial {
     /// Constructs a new `Polynomial` with a given vector of `Fr` elements.
-<<<<<<< HEAD
-    pub fn new(elements: &[Fr], length_of_padded_blob: usize) -> Result<Self, PolynomialError> {
-=======
     pub fn new(
         elements: &Vec<Fr>,
         length_of_padded_blob: usize,
         form: PolynomialFormat,
     ) -> Result<Self, PolynomialError> {
->>>>>>> 8d92ba63
         if elements.is_empty() {
             return Err(PolynomialError::GenericError(
                 "elements are empty".to_string(),
