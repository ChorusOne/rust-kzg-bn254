use crate::{
    blob::Blob,
    consts::BYTES_PER_FIELD_ELEMENT,
    errors::KzgError,
    helpers,
    polynomial::{Polynomial, PolynomialFormat},
    traits::ReadPointFromBytes,
};
use ark_bn254::{g1::G1Affine, Bn254, Fr, G1Projective, G2Affine};
use ark_ec::{pairing::Pairing, AffineRepr, CurveGroup, VariableBaseMSM};
use ark_poly::{EvaluationDomain, GeneralEvaluationDomain};
use ark_serialize::Read;
use ark_std::{ops::Div, str::FromStr, One, Zero};
use crossbeam_channel::{bounded, Sender};
use num_traits::ToPrimitive;
use std::{fs::File, io, io::BufReader};

#[derive(Debug, PartialEq, Clone)]
pub struct Kzg {
    g1: Vec<G1Affine>,
    g2: Vec<G2Affine>,
    params: Params,
    srs_order: u64,
    expanded_roots_of_unity: Vec<Fr>,
}

#[derive(Debug, PartialEq, Clone)]
struct Params {
    chunk_length: u64,
    num_chunks: u64,
    max_fft_width: u64,
    completed_setup: bool,
}

impl Kzg {
    pub fn setup(
        path_to_g1_points: &str,
        path_to_g2_points: &str,
        g2_power_of2_path: &str,
        srs_order: u32,
        srs_points_to_load: u32,
    ) -> Result<Self, KzgError> {
        if srs_points_to_load > srs_order {
            return Err(KzgError::GenericError(
                "number of points to load is more than the srs order".to_string(),
            ));
        }

        let g1_points =
            Self::parallel_read_g1_points(path_to_g1_points.to_owned(), srs_points_to_load)
                .map_err(|e| KzgError::SerializationError(e.to_string()))?;
<<<<<<< HEAD
        
        let g2_points_result: Result<Vec<G2Affine>, KzgError> = match (path_to_g2_points.is_empty(), g2_power_of2_path.is_empty()) {
            (false, _) => Self::parallel_read_g2_points(path_to_g2_points.to_owned(), srs_points_to_load)
                .map_err(|e| KzgError::SerializationError(e.to_string())),
            (_, false) => Self::read_g2_point_on_power_of_2(g2_power_of2_path),
            (true, true) => return Err(KzgError::GenericError(
=======

        let g2_points: Vec<G2Affine>;
        if !path_to_g2_points.is_empty() {
            g2_points =
                Self::parallel_read_g2_points(path_to_g2_points.to_owned(), srs_points_to_load)
                    .map_err(|e| KzgError::SerializationError(e.to_string()))?;
        } else if !g2_power_of2_path.is_empty() {
            g2_points = Self::read_g2_point_on_power_of_2(g2_power_of2_path)?;
        } else {
            return Err(KzgError::GenericError(
>>>>>>> 8d92ba63
                "both g2 point files are empty, need the proper file specified".to_string(),
            )),
        };

        let g2_points = g2_points_result?;

        Ok(Self {
            g1: g1_points,
            g2: g2_points,
            params: Params {
                chunk_length: 0,
                num_chunks: 0,
                max_fft_width: 0,
                completed_setup: false,
            },
            srs_order: srs_order.into(),
            expanded_roots_of_unity: vec![],
        })
    }

    pub fn read_g2_point_on_power_of_2(g2_power_of2_path: &str) -> Result<Vec<G2Affine>, KzgError> {
        let mut file = File::open(g2_power_of2_path).unwrap();

        // Calculate the start position in bytes and seek to that position
        // Read in 64-byte chunks
        let mut chunks = Vec::new();
        let mut buffer = [0u8; 64];
        loop {
            let bytes_read = file.read(&mut buffer).unwrap();
            if bytes_read == 0 {
                break; // End of file reached
            }
            chunks.push(G2Affine::read_point_from_bytes_be(&buffer[..bytes_read]).unwrap());
        }
        Ok(chunks)
    }

    /// data_setup_custom is a helper function
    pub fn data_setup_custom(
        &mut self,
        num_of_nodes: u64,
        padded_input_data_size: u64,
    ) -> Result<(), KzgError> {
        let floor = u64::try_from(BYTES_PER_FIELD_ELEMENT)
            .map_err(|e| KzgError::SerializationError(e.to_string()))?;
        let len_of_data_in_elements = padded_input_data_size.div_ceil(floor);
        let min_num_chunks = len_of_data_in_elements.div_ceil(num_of_nodes);
        self.data_setup_mins(min_num_chunks, num_of_nodes)
    }

    /// data_setup_mins sets up the environment per the blob data
    pub fn data_setup_mins(
        &mut self,
        min_chunk_length: u64,
        min_num_chunks: u64,
    ) -> Result<(), KzgError> {
        let mut params = Params {
            num_chunks: min_num_chunks.next_power_of_two(),
            chunk_length: min_chunk_length.next_power_of_two(),
            max_fft_width: 0_u64,
            completed_setup: false,
        };

        let number_of_evaluations = params.chunk_length * params.num_chunks;
        let mut log2_of_evals = number_of_evaluations
            .to_f64()
            .unwrap()
            .log2()
            .to_u8()
            .unwrap();
        params.max_fft_width = 1_u64 << log2_of_evals;

        if params.chunk_length == 1 {
            log2_of_evals = (2 * params.num_chunks)
                .to_f64()
                .unwrap()
                .log2()
                .to_u8()
                .unwrap();
        }

        if params.chunk_length * params.num_chunks >= self.srs_order {
            return Err(KzgError::SerializationError(
                "the supplied encoding parameters are not valid with respect to the SRS."
                    .to_string(),
            ));
        }

        let primitive_roots_of_unity = Self::get_primitive_roots_of_unity();
        let found_root_of_unity = primitive_roots_of_unity
            .get(log2_of_evals.to_usize().unwrap())
            .unwrap();
        let mut expanded_roots_of_unity = Self::expand_root_of_unity(found_root_of_unity);
        expanded_roots_of_unity.truncate(expanded_roots_of_unity.len() - 1);

        params.completed_setup = true;
        self.params = params;
        self.expanded_roots_of_unity = expanded_roots_of_unity;

        Ok(())
    }

    pub fn calculate_roots_of_unity(
        &mut self,
        length_of_data_after_padding: u64,
    ) -> Result<(), KzgError> {
        let log2_of_evals = length_of_data_after_padding
            .div_ceil(32)
            .next_power_of_two()
            .to_f64()
            .unwrap()
            .log2()
            .to_u8()
            .unwrap();
        self.params.max_fft_width = 1_u64 << log2_of_evals;

        if length_of_data_after_padding
            .div_ceil(BYTES_PER_FIELD_ELEMENT.try_into().unwrap())
            .next_power_of_two()
            >= self.srs_order
        {
            return Err(KzgError::SerializationError(
                "the supplied encoding parameters are not valid with respect to the SRS."
                    .to_string(),
            ));
        }

        let primitive_roots_of_unity = Self::get_primitive_roots_of_unity();
        let found_root_of_unity = primitive_roots_of_unity
            .get(log2_of_evals.to_usize().unwrap())
            .unwrap();
        let mut expanded_roots_of_unity = Self::expand_root_of_unity(found_root_of_unity);
        expanded_roots_of_unity.truncate(expanded_roots_of_unity.len() - 1);

        self.params.completed_setup = true;
        self.expanded_roots_of_unity = expanded_roots_of_unity;

        Ok(())
    }

    /// helper function to get the
    pub fn get_nth_root_of_unity(&self, i: usize) -> Option<&Fr> {
        self.expanded_roots_of_unity.get(i)
    }

    /// function to expand the roots based on the configuration
    fn expand_root_of_unity(root_of_unity: &Fr) -> Vec<Fr> {
        let mut roots = vec![Fr::one()]; // Initialize with 1
        roots.push(*root_of_unity); // Add the root of unity

        let mut i = 1;
        while !roots[i].is_one() {
            // Continue until the element cycles back to one
            let this = &roots[i];
            i += 1;
            roots.push(this * root_of_unity); // Push the next power of the root
                                              // of unity
        }
        roots
    }

    /// refer to DA code for more context
    fn get_primitive_roots_of_unity() -> Vec<Fr> {
        let data: [&str; 29] = [
            "1",
            "21888242871839275222246405745257275088548364400416034343698204186575808495616",
            "21888242871839275217838484774961031246007050428528088939761107053157389710902",
            "19540430494807482326159819597004422086093766032135589407132600596362845576832",
            "14940766826517323942636479241147756311199852622225275649687664389641784935947",
            "4419234939496763621076330863786513495701855246241724391626358375488475697872",
            "9088801421649573101014283686030284801466796108869023335878462724291607593530",
            "10359452186428527605436343203440067497552205259388878191021578220384701716497",
            "3478517300119284901893091970156912948790432420133812234316178878452092729974",
            "6837567842312086091520287814181175430087169027974246751610506942214842701774",
            "3161067157621608152362653341354432744960400845131437947728257924963983317266",
            "1120550406532664055539694724667294622065367841900378087843176726913374367458",
            "4158865282786404163413953114870269622875596290766033564087307867933865333818",
            "197302210312744933010843010704445784068657690384188106020011018676818793232",
            "20619701001583904760601357484951574588621083236087856586626117568842480512645",
            "20402931748843538985151001264530049874871572933694634836567070693966133783803",
            "421743594562400382753388642386256516545992082196004333756405989743524594615",
            "12650941915662020058015862023665998998969191525479888727406889100124684769509",
            "11699596668367776675346610687704220591435078791727316319397053191800576917728",
            "15549849457946371566896172786938980432421851627449396898353380550861104573629",
            "17220337697351015657950521176323262483320249231368149235373741788599650842711",
            "13536764371732269273912573961853310557438878140379554347802702086337840854307",
            "12143866164239048021030917283424216263377309185099704096317235600302831912062",
            "934650972362265999028062457054462628285482693704334323590406443310927365533",
            "5709868443893258075976348696661355716898495876243883251619397131511003808859",
            "19200870435978225707111062059747084165650991997241425080699860725083300967194",
            "7419588552507395652481651088034484897579724952953562618697845598160172257810",
            "2082940218526944230311718225077035922214683169814847712455127909555749686340",
            "19103219067921713944291392827692070036145651957329286315305642004821462161904",
        ];
        data.iter()
            .map(|each| Fr::from_str(each).unwrap())
            .collect()
    }

    /// helper function to get g1 points
    pub fn get_g1_points(&self) -> Vec<G1Affine> {
        self.g1.to_vec()
    }

    /// read files in chunks with specified length
    fn read_file_chunks(
        file_path: &str,
        sender: Sender<(Vec<u8>, usize)>,
        point_size: usize,
        num_points: u32,
    ) -> io::Result<()> {
        let file = File::open(file_path)?;
        let mut reader = BufReader::new(file);
        let mut position = 0;
        let mut buffer = vec![0u8; point_size];

        let mut i = 0;
        while let Ok(bytes_read) = reader.read(&mut buffer) {
            if bytes_read == 0 {
                break;
            }
            sender
                .send((buffer[..bytes_read].to_vec(), position))
                .unwrap();
            position += bytes_read;
            buffer.resize(point_size, 0); // Ensure the buffer is always the correct size
            i += 1;
            if num_points == i {
                break;
            }
        }
        Ok(())
    }

    /// read G2 points in parallel
    pub fn parallel_read_g2_points(
        file_path: String,
        srs_points_to_load: u32,
    ) -> Result<Vec<G2Affine>, KzgError> {
        let (sender, receiver) = bounded::<(Vec<u8>, usize)>(1000);

        // Spawning the reader thread
        let reader_thread = std::thread::spawn(
            move || -> Result<(), Box<dyn std::error::Error + Send + Sync>> {
                Self::read_file_chunks(&file_path, sender, 64, srs_points_to_load)
                    .map_err(|e| -> Box<dyn std::error::Error + Send + Sync> { Box::new(e) })
            },
        );

        let num_workers = num_cpus::get();

        let workers: Vec<_> = (0..num_workers)
            .map(|_| {
                let receiver = receiver.clone();
                std::thread::spawn(move || helpers::process_chunks::<G2Affine>(receiver))
            })
            .collect();

        // Wait for the reader thread to finish
        match reader_thread.join() {
            Ok(result) => match result {
                Ok(_) => {},
                Err(e) => return Err(KzgError::GenericError(e.to_string())),
            },
            Err(_) => return Err(KzgError::GenericError("Thread panicked".to_string())),
        }

        // Collect and sort results
        let mut all_points = Vec::new();
        for worker in workers {
            let points = worker.join().expect("Worker thread panicked");
            all_points.extend(points);
        }

        // Sort by original position to maintain order
        all_points.sort_by_key(|&(_, position)| position);
        Ok(all_points.iter().map(|(point, _)| *point).collect())
    }

    /// read G1 points in parallel
    pub fn parallel_read_g1_points(
        file_path: String,
        srs_points_to_load: u32,
    ) -> Result<Vec<G1Affine>, KzgError> {
        let (sender, receiver) = bounded::<(Vec<u8>, usize)>(1000);

        // Spawning the reader thread
        let reader_thread = std::thread::spawn(
            move || -> Result<(), Box<dyn std::error::Error + Send + Sync>> {
                Self::read_file_chunks(&file_path, sender, 32, srs_points_to_load)
                    .map_err(|e| -> Box<dyn std::error::Error + Send + Sync> { Box::new(e) })
            },
        );

        let num_workers = num_cpus::get();

        let workers: Vec<_> = (0..num_workers)
            .map(|_| {
                let receiver = receiver.clone();
                std::thread::spawn(move || helpers::process_chunks::<G1Affine>(receiver))
            })
            .collect();

        // Wait for the reader thread to finish
        match reader_thread.join() {
            Ok(result) => match result {
                Ok(_) => {},
                Err(e) => return Err(KzgError::GenericError(e.to_string())),
            },
            Err(_) => return Err(KzgError::GenericError("Thread panicked".to_string())),
        }

        // Collect and sort results
        let mut all_points = Vec::new();
        for worker in workers {
            let points = worker.join().expect("Worker thread panicked");
            all_points.extend(points);
        }

        // Sort by original position to maintain order
        all_points.sort_by_key(|&(_, position)| position);

        Ok(all_points.iter().map(|(point, _)| *point).collect())
    }

    /// obtain copy of g2 points
    pub fn get_g2_points(&self) -> Vec<G2Affine> {
        self.g2.to_vec()
    }

    /// commit the actual polynomial with the values setup
    pub fn commit(&self, polynomial: &Polynomial) -> Result<G1Affine, KzgError> {
        if polynomial.len() > self.g1.len() {
            return Err(KzgError::SerializationError(
                "polynomial length is not correct".to_string(),
            ));
        }

        // Configure multi-threading
        let config = rayon::ThreadPoolBuilder::new()
            .num_threads(num_cpus::get())
            .build()
            .map_err(|err| KzgError::CommitError(err.to_string()))?;

        config.install(|| {
            let bases = match polynomial.get_form() {
                PolynomialFormat::InEvaluationForm => {
                    // If the polynomial is in evaluation form, use the original g1 points
                    self.g1[..polynomial.len()].to_vec()
                },
                PolynomialFormat::InCoefficientForm => {
                    // If the polynomial is in coefficient form, use inverse FFT
                    self.g1_ifft(polynomial.len())?
                },
            };

            match G1Projective::msm(&bases, &polynomial.to_vec()) {
                Ok(res) => Ok(res.into_affine()),
                Err(err) => Err(KzgError::CommitError(err.to_string())),
            }
        })
    }

    pub fn blob_to_kzg_commitment(
        &self,
        blob: &Blob,
        form: PolynomialFormat,
    ) -> Result<G1Affine, KzgError> {
        let polynomial = blob
            .to_polynomial(form)
            .map_err(|err| KzgError::SerializationError(err.to_string()))?;
        let commitment = self.commit(&polynomial)?;
        Ok(commitment)
    }

    /// helper function to work with the library and the env of the kzg instance
    pub fn compute_kzg_proof_with_roots_of_unity(
        &self,
        polynomial: &Polynomial,
        index: u64,
    ) -> Result<G1Affine, KzgError> {
        self.compute_kzg_proof(polynomial, index, &self.expanded_roots_of_unity)
    }

    /// function to compute the kzg proof given the values.
    pub fn compute_kzg_proof(
        &self,
        polynomial: &Polynomial,
        index: u64,
        root_of_unities: &[Fr],
    ) -> Result<G1Affine, KzgError> {
        if !self.params.completed_setup {
            return Err(KzgError::GenericError(
                "setup is not complete, run the data_setup functions".to_string(),
            ));
        }

        if polynomial.len() != root_of_unities.len() {
            return Err(KzgError::GenericError(
                "inconsistent length between blob and root of unities".to_string(),
            ));
        }

        let eval_fr = polynomial.to_vec();
        let mut poly_shift: Vec<Fr> = Vec::with_capacity(eval_fr.len());
        let usized_index = if let Some(x) = index.to_usize() {
            x
        } else {
            return Err(KzgError::SerializationError(
                "index couldn't be converted to usize".to_string(),
            ));
        };

        let value_fr = eval_fr[usized_index];
        let z_fr = root_of_unities[usized_index];

<<<<<<< HEAD
        for &poly_eval in eval_fr.iter() {
            poly_shift.push(poly_eval - value_fr);
        }

        let mut denom_poly = Vec::<Fr>::with_capacity(root_of_unities.len());
        for &root_of_unity in root_of_unities.iter().take(eval_fr.len()) {
            denom_poly.push(root_of_unity - z_fr);
=======
        for fr in &eval_fr {
            poly_shift.push(*fr - value_fr);
        }

        let mut denom_poly = Vec::<Fr>::with_capacity(root_of_unities.len());
        for root_of_unity in root_of_unities.iter().take(eval_fr.len()) {
            denom_poly.push(*root_of_unity - z_fr);
>>>>>>> 8d92ba63
        }

        let mut quotient_poly = Vec::<Fr>::with_capacity(root_of_unities.len());

        for i in 0..root_of_unities.len() {
            if denom_poly[i].is_zero() {
                quotient_poly.push(self.compute_quotient_eval_on_domain(
                    z_fr,
                    &eval_fr,
                    value_fr,
                    root_of_unities,
                ));
            } else {
                quotient_poly.push(poly_shift[i].div(denom_poly[i]));
            }
        }

        let bases = match polynomial.get_form() {
            PolynomialFormat::InEvaluationForm => {
                // If the polynomial is in evaluation form, use the original g1 points
                self.g1[..polynomial.len()].to_vec()
            },
            PolynomialFormat::InCoefficientForm => {
                // If the polynomial is in coefficient form, use inverse FFT
                self.g1_ifft(polynomial.len())?
            },
        };

        match G1Projective::msm(&bases, &quotient_poly) {
            Ok(res) => Ok(G1Affine::from(res)),
            Err(err) => Err(KzgError::SerializationError(err.to_string())),
        }
    }

    /// refer to DA for more context
    pub fn compute_quotient_eval_on_domain(
        &self,
        z_fr: Fr,
        eval_fr: &[Fr],
        value_fr: Fr,
        roots_of_unities: &[Fr],
    ) -> Fr {
        let mut quotient = Fr::zero();
        let mut fi: Fr;
        let mut numerator: Fr;
        let mut denominator: Fr;
        let mut temp: Fr;

        roots_of_unities.iter().enumerate().for_each(|(i, omega_i)| {
            if *omega_i == z_fr {
                return;
            }
            fi = eval_fr[i] - value_fr;
            numerator = fi * omega_i;
            denominator = z_fr - omega_i;
            denominator *= z_fr;
            temp = numerator.div(denominator);
            quotient += temp;

        });

        quotient
    }

    /// function to compute the inverse FFT
    pub fn g1_ifft(&self, length: usize) -> Result<Vec<G1Affine>, KzgError> {
        // is not power of 2
        if !length.is_power_of_two() {
            return Err(KzgError::FftError(
                "length provided is not a power of 2".to_string(),
            ));
        }

        let points_projective: Vec<G1Projective> = self.g1[..length]
            .iter()
            .map(|&p| G1Projective::from(p))
            .collect();

        match GeneralEvaluationDomain::<Fr>::new(length) {
            Some(domain) => {
                let ifft_result = domain.ifft(&points_projective);
                let ifft_result_affine: Vec<_> =
                    ifft_result.iter().map(|p| p.into_affine()).collect();
                Ok(ifft_result_affine)
            },
            None => Err(KzgError::FftError(
                "Could not perform IFFT due to domain consturction error".to_string(),
            )),
        }
    }

    pub fn verify_kzg_proof(
        &self,
        commitment: G1Affine,
        proof: G1Affine,
        value_fr: Fr,
        z_fr: Fr,
    ) -> bool {
        let g2_tau = if self.g2.len() > 28 {
            *self.g2.get(1).unwrap()
        } else {
            *self.g2.first().unwrap()
        };
        let value_g1 = (G1Affine::generator() * value_fr).into_affine();
        let commit_minus_value = (commitment - value_g1).into_affine();
        let z_g2 = (G2Affine::generator() * z_fr).into_affine();
        let x_minus_z = (g2_tau - z_g2).into_affine();
        Self::pairings_verify(commit_minus_value, G2Affine::generator(), proof, x_minus_z)
    }

    fn pairings_verify(a1: G1Affine, a2: G2Affine, b1: G1Affine, b2: G2Affine) -> bool {
        let neg_b1 = -b1;
        let p = [a1, neg_b1];
        let q = [a2, b2];
        let result = Bn254::multi_pairing(p, q);
        result.is_zero()
    }
}<|MERGE_RESOLUTION|>--- conflicted
+++ resolved
@@ -49,14 +49,6 @@
         let g1_points =
             Self::parallel_read_g1_points(path_to_g1_points.to_owned(), srs_points_to_load)
                 .map_err(|e| KzgError::SerializationError(e.to_string()))?;
-<<<<<<< HEAD
-        
-        let g2_points_result: Result<Vec<G2Affine>, KzgError> = match (path_to_g2_points.is_empty(), g2_power_of2_path.is_empty()) {
-            (false, _) => Self::parallel_read_g2_points(path_to_g2_points.to_owned(), srs_points_to_load)
-                .map_err(|e| KzgError::SerializationError(e.to_string())),
-            (_, false) => Self::read_g2_point_on_power_of_2(g2_power_of2_path),
-            (true, true) => return Err(KzgError::GenericError(
-=======
 
         let g2_points: Vec<G2Affine>;
         if !path_to_g2_points.is_empty() {
@@ -67,7 +59,6 @@
             g2_points = Self::read_g2_point_on_power_of_2(g2_power_of2_path)?;
         } else {
             return Err(KzgError::GenericError(
->>>>>>> 8d92ba63
                 "both g2 point files are empty, need the proper file specified".to_string(),
             )),
         };
@@ -484,15 +475,6 @@
         let value_fr = eval_fr[usized_index];
         let z_fr = root_of_unities[usized_index];
 
-<<<<<<< HEAD
-        for &poly_eval in eval_fr.iter() {
-            poly_shift.push(poly_eval - value_fr);
-        }
-
-        let mut denom_poly = Vec::<Fr>::with_capacity(root_of_unities.len());
-        for &root_of_unity in root_of_unities.iter().take(eval_fr.len()) {
-            denom_poly.push(root_of_unity - z_fr);
-=======
         for fr in &eval_fr {
             poly_shift.push(*fr - value_fr);
         }
@@ -500,7 +482,6 @@
         let mut denom_poly = Vec::<Fr>::with_capacity(root_of_unities.len());
         for root_of_unity in root_of_unities.iter().take(eval_fr.len()) {
             denom_poly.push(*root_of_unity - z_fr);
->>>>>>> 8d92ba63
         }
 
         let mut quotient_poly = Vec::<Fr>::with_capacity(root_of_unities.len());
